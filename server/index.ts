--- conflicted
+++ resolved
@@ -359,11 +359,7 @@
 // Import task reconciliation system
 import { startPeriodicTaskReconciliation } from './utils/periodic-task-reconciliation';
 
-<<<<<<< HEAD
-// Configure server for proper deployment
-=======
 // Configure server for development environment
->>>>>>> 846e65b1
 
 // Replit's recommended dynamic port configuration
 // Use port 5000 for Replit workflow compatibility, fallback to 8080 for Cloud Run
